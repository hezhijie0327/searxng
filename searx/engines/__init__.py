--- conflicted
+++ resolved
@@ -34,6 +34,8 @@
 engines = {}
 
 categories = {'general': []}
+
+languages = loads(open(engine_dir + '/../data/engines_languages.json').read())
 
 engine_shortcuts = {}
 engine_default_args = {'paging': False,
@@ -213,19 +215,7 @@
     ]
 
 
-<<<<<<< HEAD
-if 'engines' not in settings or not settings['engines']:
-    logger.error('No engines found. Edit your settings.yml')
-    exit(2)
-
-languages = loads(open(engine_dir + '/../data/engines_languages.json').read())
-
-for engine_data in settings['engines']:
-    engine = load_engine(engine_data)
-    if engine is not None:
-=======
 def initialize_engines(engine_list):
     for engine_data in engine_list:
         engine = load_engine(engine_data)
->>>>>>> ea034faf
         engines[engine.name] = engine