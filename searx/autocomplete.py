# SPDX-License-Identifier: AGPL-3.0-or-later
"""This module implements functions needed for the autocompleter.

"""
# pylint: disable=use-dict-literal,too-many-locals

import json
import html
<<<<<<< HEAD
import re
=======
import typing as t
>>>>>>> f91c998a
from urllib.parse import urlencode, quote_plus

import numpy as np
import bm25s
import tiktoken

import lxml.etree
import lxml.html
from httpx import HTTPError

from searx import settings
from searx.engines import (
    engines,
    google,
)
from searx.network import get as http_get, post as http_post  # pyright: ignore[reportUnknownVariableType]
from searx.exceptions import SearxEngineResponseException
from searx.utils import extr, gen_useragent

<<<<<<< HEAD
# Tiktoken 配置常量
PRIMARY_MODEL = "gpt-oss-120b"
FALLBACK_ENCODING = "o200k_harmony"

# 初始化 tiktoken 编码器
try:
    _tokenizer = tiktoken.encoding_for_model(PRIMARY_MODEL)
except (KeyError, ImportError, ValueError) as e:
    _tokenizer = tiktoken.get_encoding(FALLBACK_ENCODING)


def _preprocess_text(text: str) -> str:
    """预处理文本：统一大小写、清理空白符、移除特殊字符"""
    if not text:
        return ""
    text = text.lower()
    text = re.sub(r'\s+', ' ', text)  # 合并多个空白符
    text = re.sub(r'[^\w\s\u4e00-\u9fff]', ' ', text)  # 保留字母数字中文，其他替换为空格
    return text.strip()


def _tokenize_for_bm25(text: str) -> list[str]:
    """使用 tiktoken 对文本进行分词，为 BM25 算法准备 token 列表"""
    if not text:
        return []

    preprocessed_text = _preprocess_text(text)
    if not preprocessed_text:
        return []

    try:
        # 使用 tiktoken 编码后解码，获得高质量的 token
        tokens = _tokenizer.encode(preprocessed_text)
        token_strings = []
        for token in tokens:
            try:
                token_str = _tokenizer.decode([token])
                if token_str.strip():
                    token_strings.append(token_str.strip())
            except (UnicodeDecodeError, ValueError):
                continue

        # 如果 tiktoken 分词失败，回退到简单空格分词
        if not token_strings:
            token_strings = preprocessed_text.split()

        return token_strings

    except (ValueError, TypeError, AttributeError):
        # 异常情况下使用简单分词
        return preprocessed_text.split()

=======
if t.TYPE_CHECKING:
    from searx.extended_types import SXNG_Response
>>>>>>> f91c998a


def update_kwargs(**kwargs) -> None:  # type: ignore
    if 'timeout' not in kwargs:
        kwargs['timeout'] = settings['outgoing']['request_timeout']
    kwargs['raise_for_httperror'] = True


def get(*args, **kwargs) -> "SXNG_Response":  # type: ignore
    update_kwargs(**kwargs)  # pyright: ignore[reportUnknownArgumentType]
    return http_get(*args, **kwargs)  # pyright: ignore[reportUnknownArgumentType]


def post(*args, **kwargs) -> "SXNG_Response":  # type: ignore
    update_kwargs(**kwargs)  # pyright: ignore[reportUnknownArgumentType]
    return http_post(*args, **kwargs)  # pyright: ignore[reportUnknownArgumentType]


def baidu(query: str, _sxng_locale: str) -> list[str]:
    # baidu search autocompleter
    base_url = "https://www.baidu.com/sugrec?"
    response = get(base_url + urlencode({'ie': 'utf-8', 'json': 1, 'prod': 'pc', 'wd': query}))
    results: list[str] = []

    if response.ok:
        data: dict[str, t.Any] = response.json()
        if 'g' in data:
            for item in data['g']:
                results.append(item['q'])
    return results


def brave(query: str, _sxng_locale: str) -> list[str]:
    # brave search autocompleter
    url = 'https://search.brave.com/api/suggest?'
    url += urlencode({'q': query})
    country = 'all'
    kwargs = {'cookies': {'country': country}}
    resp = get(url, **kwargs)
    results: list[str] = []

    if resp.ok:
        data: list[list[str]] = resp.json()
        for item in data[1]:
            results.append(item)
    return results


def dbpedia(query: str, _sxng_locale: str) -> list[str]:
    autocomplete_url = 'https://lookup.dbpedia.org/api/search.asmx/KeywordSearch?'
    resp = get(autocomplete_url + urlencode(dict(QueryString=query)))
    results: list[str] = []

    if resp.ok:
        dom = lxml.etree.fromstring(resp.content)
        results = [str(x) for x in dom.xpath('//Result/Label//text()')]

    return results


def duckduckgo(query: str, sxng_locale: str) -> list[str]:
    """Autocomplete from DuckDuckGo. Supports DuckDuckGo's languages"""

    traits = engines['duckduckgo'].traits
    args: dict[str, str] = {
        'q': query,
        'kl': traits.get_region(sxng_locale, traits.all_locale),
    }

    url = 'https://duckduckgo.com/ac/?type=list&' + urlencode(args)
    resp = get(url)
    results: list[str] = []

    if resp.ok:
        j = resp.json()
        if len(j) > 1:
            results = j[1]
    return results


def google_complete(query: str, sxng_locale: str) -> list[str]:
    """Autocomplete from Google.  Supports Google's languages and subdomains
    (:py:obj:`searx.engines.google.get_google_info`) by using the async REST
    API::

        https://{subdomain}/complete/search?{args}

    """

    google_info: dict[str, t.Any] = google.get_google_info({'searxng_locale': sxng_locale}, engines['google'].traits)
    url = 'https://{subdomain}/complete/search?{args}'
    args = urlencode(
        {
            'q': query,
            'client': 'gws-wiz',
            'hl': google_info['params']['hl'],
        }
    )
    results: list[str] = []

    resp = get(url.format(subdomain=google_info['subdomain'], args=args))
    if resp and resp.ok:
        json_txt = resp.text[resp.text.find('[') : resp.text.find(']', -3) + 1]
        data = json.loads(json_txt)
        for item in data[0]:
            results.append(lxml.html.fromstring(item[0]).text_content())
    return results


def mwmbl(query: str, _sxng_locale: str) -> list[str]:
    """Autocomplete from Mwmbl_."""

    # mwmbl autocompleter
    url = 'https://api.mwmbl.org/search/complete?{query}'

    results: list[str] = get(url.format(query=urlencode({'q': query}))).json()[1]

    # results starting with `go:` are direct urls and not useful for auto completion
    return [result for result in results if not result.startswith("go: ") and not result.startswith("search: ")]


def naver(query: str, _sxng_locale: str) -> list[str]:
    # Naver search autocompleter
    url = f"https://ac.search.naver.com/nx/ac?{urlencode({'q': query, 'r_format': 'json', 'st': 0})}"
    response = get(url)
    results: list[str] = []

    if response.ok:
        data: dict[str, t.Any] = response.json()
        if data.get('items'):
            for item in data['items'][0]:
                results.append(item[0])
    return results


def qihu360search(query: str, _sxng_locale: str) -> list[str]:
    # 360Search search autocompleter
    url = f"https://sug.so.360.cn/suggest?{urlencode({'format': 'json', 'word': query})}"
    response = get(url)
    results: list[str] = []

    if response.ok:
        data: dict[str, t.Any] = response.json()
        if 'result' in data:
            for item in data['result']:
                results.append(item['word'])
    return results


def quark(query: str, _sxng_locale: str) -> list[str]:
    # Quark search autocompleter
    url = f"https://sugs.m.sm.cn/web?{urlencode({'q': query})}"
    response = get(url)
    results: list[str] = []

    if response.ok:
        data = response.json()
        for item in data.get('r', []):
            results.append(item['w'])
    return results


def seznam(query: str, _sxng_locale: str) -> list[str]:
    # seznam search autocompleter
    url = 'https://suggest.seznam.cz/fulltext/cs?{query}'
    resp = get(
        url.format(
            query=urlencode(
                {'phrase': query, 'cursorPosition': len(query), 'format': 'json-2', 'highlight': '1', 'count': '6'}
            )
        )
    )
    results: list[str] = []

    if resp.ok:
        data = resp.json()
        results = [
            ''.join([part.get('text', '') for part in item.get('text', [])])
            for item in data.get('result', [])
            if item.get('itemType', None) == 'ItemType.TEXT'
        ]
    return results


def sogou(query: str, _sxng_locale: str) -> list[str]:
    # Sogou search autocompleter
    base_url = "https://sor.html5.qq.com/api/getsug?"
    resp = get(base_url + urlencode({'m': 'searxng', 'key': query}))
    results: list[str] = []

    if resp.ok:
        raw_json = extr(resp.text, "[", "]", default="")
        try:
            data = json.loads(f"[{raw_json}]]")
            results = data[1]
        except json.JSONDecodeError:
            pass
    return results


def startpage(query: str, sxng_locale: str) -> list[str]:
    """Autocomplete from Startpage's Firefox extension.
    Supports the languages specified in lang_map.
    """

    lang_map = {
        'da': 'dansk',
        'de': 'deutsch',
        'en': 'english',
        'es': 'espanol',
        'fr': 'francais',
        'nb': 'norsk',
        'nl': 'nederlands',
        'pl': 'polski',
        'pt': 'portugues',
        'sv': 'svenska',
    }

    base_lang = sxng_locale.split('-')[0]
    lui = lang_map.get(base_lang, 'english')

    url_params = {
        'q': query,
        'format': 'opensearch',
        'segment': 'startpage.defaultffx',
        'lui': lui,
    }
    url = f'https://www.startpage.com/suggestions?{urlencode(url_params)}'

    # Needs user agent, returns a 204 otherwise
    h = {'User-Agent': gen_useragent()}

    resp = get(url, headers=h)
    results: list[str] = []

    if resp.ok:
        try:
            data = resp.json()
            if len(data) >= 2 and isinstance(data[1], list):
                results = data[1]
        except json.JSONDecodeError:
            pass

    return results


def stract(query: str, _sxng_locale: str) -> list[str]:
    # stract autocompleter (beta)
    url = f"https://stract.com/beta/api/autosuggest?q={quote_plus(query)}"
    resp = post(url)
    results: list[str] = []

    if resp.ok:
        results = [html.unescape(suggestion['raw']) for suggestion in resp.json()]

    return results


def swisscows(query: str, _sxng_locale: str) -> list[str]:
    # swisscows autocompleter
    url = 'https://swisscows.ch/api/suggest?{query}&itemsCount=5'
    results: list[str] = json.loads(get(url.format(query=urlencode({'query': query}))).text)
    return results


def qwant(query: str, sxng_locale: str) -> list[str]:
    """Autocomplete from Qwant. Supports Qwant's regions."""
    locale = engines['qwant'].traits.get_region(sxng_locale, 'en_US')
    url = 'https://api.qwant.com/v3/suggest?{query}'
    resp = get(url.format(query=urlencode({'q': query, 'locale': locale, 'version': '2'})))
    results: list[str] = []

    if resp.ok:
        data = resp.json()
        if data['status'] == 'success':
            for item in data['data']['items']:
                results.append(item['value'])

    return results


def wikipedia(query: str, sxng_locale: str) -> list[str]:
    """Autocomplete from Wikipedia. Supports Wikipedia's languages (aka netloc)."""
    eng_traits = engines['wikipedia'].traits
    wiki_lang = eng_traits.get_language(sxng_locale, 'en')
    wiki_netloc: str = eng_traits.custom['wiki_netloc'].get(wiki_lang, 'en.wikipedia.org')  # type: ignore

    args = urlencode(
        {
            'action': 'opensearch',
            'format': 'json',
            'formatversion': '2',
            'search': query,
            'namespace': '0',
            'limit': '10',
        }
    )
    resp = get(f'https://{wiki_netloc}/w/api.php?{args}')
    results: list[str] = []

    if resp.ok:
        data = resp.json()
        if len(data) > 1:
            results = data[1]

    return results


def yandex(query: str, _sxng_locale: str) -> list[str]:
    # yandex autocompleter
    url = "https://suggest.yandex.com/suggest-ff.cgi?{0}"
    resp = json.loads(get(url.format(urlencode(dict(part=query)))).text)
    results: list[str] = []

    if len(resp) > 1:
        results = resp[1]
    return results


backends: dict[str, t.Callable[[str, str], list[str]]] = {
    '360search': qihu360search,
    'baidu': baidu,
    'brave': brave,
    'dbpedia': dbpedia,
    'duckduckgo': duckduckgo,
    'google': google_complete,
    'mwmbl': mwmbl,
    'naver': naver,
    'quark': quark,
    'qwant': qwant,
    'seznam': seznam,
    'sogou': sogou,
    'startpage': startpage,
    'stract': stract,
    'swisscows': swisscows,
    'wikipedia': wikipedia,
    'yandex': yandex,
    'custom': 'custom',
}


<<<<<<< HEAD
def deduplicate_results(results):
    """去除重复的自动补全结果，保持原有顺序"""
    seen = set()
    unique_results = []
    for result in results:
        if result not in seen:
            unique_results.append(result)
            seen.add(result)
    return unique_results


def _get_strategy_params(query_length):
    """根据查询长度选择自动补全策略参数"""
    if query_length <= 2:
        # 极短查询：强调前缀匹配，降低 BM25 权重
        return {
            'prefix_bonus': 2.0,
            'length_penalty_rate': 0.1,
            'exact_match_bonus': 3.0,
            'bm25_weight': 0.3,
        }
    # 修复：移除不必要的 elif，改为 if
    if query_length <= 5:
        # 中等查询：平衡前缀匹配和语义相关性
        return {
            'prefix_bonus': 1.5,
            'length_penalty_rate': 0.05,
            'exact_match_bonus': 2.0,
            'bm25_weight': 0.6,
        }

    # 长查询：依赖 BM25 语义理解能力
    return {
        'prefix_bonus': 1.2,
        'length_penalty_rate': 0.02,
        'exact_match_bonus': 1.5,
        'bm25_weight': 0.8,
    }


def _normalize_bm25_scores(raw_scores):
    """标准化 BM25 分数到 [0,1] 区间"""
    if len(raw_scores) == 0:
        return []

    min_score, max_score = float(np.min(raw_scores)), float(np.max(raw_scores))
    if max_score > min_score:
        return ((raw_scores - min_score) / (max_score - min_score)).tolist()

    return [0.5] * len(raw_scores)


def _calculate_suggestion_score(suggestion, query_lower, bm25_score, params):
    """计算单个建议的综合分数"""
    suggestion_lower = suggestion.lower()

    # 前缀匹配加分：自动补全的核心特性
    prefix_boost = params['prefix_bonus'] if suggestion_lower.startswith(query_lower) else 1.0

    # 完全匹配加分：用户可能已经知道想要的结果
    exact_match_boost = params['exact_match_bonus'] if suggestion_lower == query_lower else 1.0

    # 长度惩罚：自动补全偏好简洁的建议
    length_penalty = 1.0
    if len(suggestion) > len(query_lower) * 3:
        excess_length = len(suggestion) - len(query_lower) * 2
        length_penalty = 1.0 - (excess_length * params['length_penalty_rate'])
        length_penalty = max(0.1, length_penalty)  # 避免过度惩罚

    # 综合计算最终分数
    final_score = (
        (bm25_score * params['bm25_weight'] + (1.0 - params['bm25_weight']))
        * prefix_boost
        * exact_match_boost
        * length_penalty
    )

    # 添加微小随机因子避免相同分数的不稳定排序
    final_score += hash(suggestion) % 1000 * 0.000001

    return final_score


def rerank_results(results_list, query):
    """使用 BM25 算法和 tiktoken 分词对自动补全结果进行重排

    结合 BM25 语义相关性和自动补全特有的前缀匹配、长度偏好等特性，
    根据查询长度动态调整各评分因子的权重。
    """
    # 合并并去重所有后端返回的结果
    corpus = deduplicate_results([result for results in results_list for result in results])

    if len(corpus) < 2:
        return corpus

    try:
        # 使用 tiktoken 进行高质量分词，支持中英文混合
        corpus_tokens = [_tokenize_for_bm25(doc) for doc in corpus]
        query_tokens = _tokenize_for_bm25(query)

        if not query_tokens:
            return corpus

        # 构建 BM25 索引并检索
        retriever = bm25s.BM25()
        retriever.index(corpus_tokens)
        documents, scores = retriever.retrieve([query_tokens], k=len(corpus), return_as='tuple', show_progress=False)

        # 标准化 BM25 分数到 [0,1] 区间
        raw_scores = scores[0]
        normalized_scores = _normalize_bm25_scores(raw_scores)

        if not normalized_scores:
            return corpus

        # 获取策略参数
        query_length = len(query.strip())
        params = _get_strategy_params(query_length)

        # 计算每个建议的综合分数
        final_scores = []
        query_lower = query.lower()

        for idx, doc_index in enumerate(documents[0]):
            if doc_index >= len(corpus):
                continue

            suggestion = corpus[doc_index]
            bm25_score = float(normalized_scores[idx])

            final_score = _calculate_suggestion_score(suggestion, query_lower, bm25_score, params)
            final_scores.append((doc_index, final_score))

        # 按最终分数降序排列
        final_scores.sort(key=lambda x: x[1], reverse=True)

        # 返回重排后的建议列表
        return [corpus[doc_index] for doc_index, _ in final_scores]

    except (ValueError, TypeError, AttributeError, ImportError):
        # 异常情况下返回原始结果
        return corpus


def search_autocomplete(backend_name, query, sxng_locale):
    if backend_name == 'custom':
        custom_backends = settings.get('search', {}).get('autocomplete_engines', [])
        custom_backends = [backend.strip() for backend in custom_backends if backend.strip() in backends]

        results_list = []
        for backend_key in custom_backends:
            backend = backends.get(backend_key)
            if backend is not None:
                try:
                    results_list.append(backend(query, sxng_locale))
                except (HTTPError, SearxEngineResponseException, ValueError):
                    results_list.append([])
        return rerank_results(results_list, query)

=======
def search_autocomplete(backend_name: str, query: str, sxng_locale: str) -> list[str]:
>>>>>>> f91c998a
    backend = backends.get(backend_name)
    if backend is None:
        return []

    # 修复：移除不必要的 else，直接执行代码
    try:
        return backend(query, sxng_locale)
    except (HTTPError, SearxEngineResponseException, ValueError):
        return []<|MERGE_RESOLUTION|>--- conflicted
+++ resolved
@@ -6,11 +6,8 @@
 
 import json
 import html
-<<<<<<< HEAD
 import re
-=======
 import typing as t
->>>>>>> f91c998a
 from urllib.parse import urlencode, quote_plus
 
 import numpy as np
@@ -30,7 +27,9 @@
 from searx.exceptions import SearxEngineResponseException
 from searx.utils import extr, gen_useragent
 
-<<<<<<< HEAD
+if t.TYPE_CHECKING:
+    from searx.extended_types import SXNG_Response
+
 # Tiktoken 配置常量
 PRIMARY_MODEL = "gpt-oss-120b"
 FALLBACK_ENCODING = "o200k_harmony"
@@ -82,12 +81,6 @@
     except (ValueError, TypeError, AttributeError):
         # 异常情况下使用简单分词
         return preprocessed_text.split()
-
-=======
-if t.TYPE_CHECKING:
-    from searx.extended_types import SXNG_Response
->>>>>>> f91c998a
-
 
 def update_kwargs(**kwargs) -> None:  # type: ignore
     if 'timeout' not in kwargs:
@@ -428,7 +421,6 @@
 }
 
 
-<<<<<<< HEAD
 def deduplicate_results(results):
     """去除重复的自动补全结果，保持原有顺序"""
     seen = set()
@@ -573,7 +565,7 @@
         return corpus
 
 
-def search_autocomplete(backend_name, query, sxng_locale):
+def search_autocomplete(backend_name: str, query: str, sxng_locale: str) -> list[str]:
     if backend_name == 'custom':
         custom_backends = settings.get('search', {}).get('autocomplete_engines', [])
         custom_backends = [backend.strip() for backend in custom_backends if backend.strip() in backends]
@@ -586,17 +578,4 @@
                     results_list.append(backend(query, sxng_locale))
                 except (HTTPError, SearxEngineResponseException, ValueError):
                     results_list.append([])
-        return rerank_results(results_list, query)
-
-=======
-def search_autocomplete(backend_name: str, query: str, sxng_locale: str) -> list[str]:
->>>>>>> f91c998a
-    backend = backends.get(backend_name)
-    if backend is None:
-        return []
-
-    # 修复：移除不必要的 else，直接执行代码
-    try:
-        return backend(query, sxng_locale)
-    except (HTTPError, SearxEngineResponseException, ValueError):
-        return []+        return rerank_results(results_list, query)