# SPDX-License-Identifier: AGPL-3.0-or-later
<<<<<<< HEAD
"""This module implements functions needed for the autocompleter.

"""
# pylint: disable=use-dict-literal,too-many-locals
=======
"""This module implements functions needed for the autocompleter."""
# pylint: disable=use-dict-literal
>>>>>>> 87bc9777

import json
import html
import re
import typing as t
from urllib.parse import urlencode, quote_plus

import numpy as np
import bm25s
import tiktoken

import lxml.etree
import lxml.html
from httpx import HTTPError

from searx import settings
from searx.engines import (
    engines,
    google,
)
from searx.network import get as http_get, post as http_post  # pyright: ignore[reportUnknownVariableType]
from searx.exceptions import SearxEngineResponseException
from searx.utils import extr, gen_useragent

if t.TYPE_CHECKING:
    from searx.extended_types import SXNG_Response

# Tiktoken 配置常量
PRIMARY_MODEL = "gpt-oss-120b"
FALLBACK_ENCODING = "o200k_harmony"

# 初始化 tiktoken 编码器
try:
    _tokenizer = tiktoken.encoding_for_model(PRIMARY_MODEL)
except (KeyError, ImportError, ValueError) as e:
    _tokenizer = tiktoken.get_encoding(FALLBACK_ENCODING)


def _preprocess_text(text: str) -> str:
    """预处理文本：统一大小写、清理空白符、移除特殊字符"""
    if not text:
        return ""
    text = text.lower()
    text = re.sub(r'\s+', ' ', text)  # 合并多个空白符
    text = re.sub(r'[^\w\s\u4e00-\u9fff]', ' ', text)  # 保留字母数字中文，其他替换为空格
    return text.strip()


def _tokenize_for_bm25(text: str) -> list[str]:
    """使用 tiktoken 对文本进行分词，为 BM25 算法准备 token 列表"""
    if not text:
        return []

    preprocessed_text = _preprocess_text(text)
    if not preprocessed_text:
        return []

    try:
        # 使用 tiktoken 编码后解码，获得高质量的 token
        tokens = _tokenizer.encode(preprocessed_text)
        token_strings = []
        for token in tokens:
            try:
                token_str = _tokenizer.decode([token])
                if token_str.strip():
                    token_strings.append(token_str.strip())
            except (UnicodeDecodeError, ValueError):
                continue

        # 如果 tiktoken 分词失败，回退到简单空格分词
        if not token_strings:
            token_strings = preprocessed_text.split()

        return token_strings

    except (ValueError, TypeError, AttributeError):
        # 异常情况下使用简单分词
        return preprocessed_text.split()


def update_kwargs(**kwargs) -> None:  # type: ignore
    if 'timeout' not in kwargs:
        kwargs['timeout'] = settings['outgoing']['request_timeout']
    kwargs['raise_for_httperror'] = True


def get(*args, **kwargs) -> "SXNG_Response":  # type: ignore
    update_kwargs(**kwargs)  # pyright: ignore[reportUnknownArgumentType]
    return http_get(*args, **kwargs)  # pyright: ignore[reportUnknownArgumentType]


def post(*args, **kwargs) -> "SXNG_Response":  # type: ignore
    update_kwargs(**kwargs)  # pyright: ignore[reportUnknownArgumentType]
    return http_post(*args, **kwargs)  # pyright: ignore[reportUnknownArgumentType]


def baidu(query: str, _sxng_locale: str) -> list[str]:
    # baidu search autocompleter
    base_url = "https://www.baidu.com/sugrec?"
    response = get(base_url + urlencode({'ie': 'utf-8', 'json': 1, 'prod': 'pc', 'wd': query}))
    results: list[str] = []

    if response.ok:
        data: dict[str, t.Any] = response.json()
        if 'g' in data:
            for item in data['g']:
                results.append(item['q'])
    return results


def brave(query: str, _sxng_locale: str) -> list[str]:
    # brave search autocompleter
    url = 'https://search.brave.com/api/suggest?'
    url += urlencode({'q': query})
    country = 'all'
    kwargs = {'cookies': {'country': country}}
    resp = get(url, **kwargs)
    results: list[str] = []

    if resp.ok:
        data: list[list[str]] = resp.json()
        for item in data[1]:
            results.append(item)
    return results


def dbpedia(query: str, _sxng_locale: str) -> list[str]:
    autocomplete_url = 'https://lookup.dbpedia.org/api/search.asmx/KeywordSearch?'
    resp = get(autocomplete_url + urlencode(dict(QueryString=query)))
    results: list[str] = []

    if resp.ok:
        dom = lxml.etree.fromstring(resp.content)
        results = [str(x) for x in dom.xpath('//Result/Label//text()')]

    return results


def duckduckgo(query: str, sxng_locale: str) -> list[str]:
    """Autocomplete from DuckDuckGo. Supports DuckDuckGo's languages"""

    traits = engines['duckduckgo'].traits
    args: dict[str, str] = {
        'q': query,
        'kl': traits.get_region(sxng_locale, traits.all_locale),
    }

    url = 'https://duckduckgo.com/ac/?type=list&' + urlencode(args)
    resp = get(url)
    results: list[str] = []

    if resp.ok:
        j = resp.json()
        if len(j) > 1:
            results = j[1]
    return results


def google_complete(query: str, sxng_locale: str) -> list[str]:
    """Autocomplete from Google.  Supports Google's languages and subdomains
    (:py:obj:`searx.engines.google.get_google_info`) by using the async REST
    API::

        https://{subdomain}/complete/search?{args}

    """

    google_info: dict[str, t.Any] = google.get_google_info({'searxng_locale': sxng_locale}, engines['google'].traits)
    url = 'https://{subdomain}/complete/search?{args}'
    args = urlencode(
        {
            'q': query,
            'client': 'gws-wiz',
            'hl': google_info['params']['hl'],
        }
    )
    results: list[str] = []

    resp = get(url.format(subdomain=google_info['subdomain'], args=args))
    if resp and resp.ok:
        json_txt = resp.text[resp.text.find('[') : resp.text.find(']', -3) + 1]
        data = json.loads(json_txt)
        for item in data[0]:
            results.append(lxml.html.fromstring(item[0]).text_content())
    return results


def mwmbl(query: str, _sxng_locale: str) -> list[str]:
    """Autocomplete from Mwmbl_."""

    # mwmbl autocompleter
    url = 'https://api.mwmbl.org/search/complete?{query}'

    results: list[str] = get(url.format(query=urlencode({'q': query}))).json()[1]

    # results starting with `go:` are direct urls and not useful for auto completion
    return [result for result in results if not result.startswith("go: ") and not result.startswith("search: ")]


def naver(query: str, _sxng_locale: str) -> list[str]:
    # Naver search autocompleter
    url = f"https://ac.search.naver.com/nx/ac?{urlencode({'q': query, 'r_format': 'json', 'st': 0})}"
    response = get(url)
    results: list[str] = []

    if response.ok:
        data: dict[str, t.Any] = response.json()
        if data.get('items'):
            for item in data['items'][0]:
                results.append(item[0])
    return results


def qihu360search(query: str, _sxng_locale: str) -> list[str]:
    # 360Search search autocompleter
    url = f"https://sug.so.360.cn/suggest?{urlencode({'format': 'json', 'word': query})}"
    response = get(url)
    results: list[str] = []

    if response.ok:
        data: dict[str, t.Any] = response.json()
        if 'result' in data:
            for item in data['result']:
                results.append(item['word'])
    return results


def quark(query: str, _sxng_locale: str) -> list[str]:
    # Quark search autocompleter
    url = f"https://sugs.m.sm.cn/web?{urlencode({'q': query})}"
    response = get(url)
    results: list[str] = []

    if response.ok:
        data = response.json()
        for item in data.get('r', []):
            results.append(item['w'])
    return results


def seznam(query: str, _sxng_locale: str) -> list[str]:
    # seznam search autocompleter
    url = 'https://suggest.seznam.cz/fulltext/cs?{query}'
    resp = get(
        url.format(
            query=urlencode(
                {'phrase': query, 'cursorPosition': len(query), 'format': 'json-2', 'highlight': '1', 'count': '6'}
            )
        )
    )
    results: list[str] = []

    if resp.ok:
        data = resp.json()
        results = [
            ''.join([part.get('text', '') for part in item.get('text', [])])
            for item in data.get('result', [])
            if item.get('itemType', None) == 'ItemType.TEXT'
        ]
    return results


def sogou(query: str, _sxng_locale: str) -> list[str]:
    # Sogou search autocompleter
    base_url = "https://sor.html5.qq.com/api/getsug?"
    resp = get(base_url + urlencode({'m': 'searxng', 'key': query}))
    results: list[str] = []

    if resp.ok:
        raw_json = extr(resp.text, "[", "]", default="")
        try:
            data = json.loads(f"[{raw_json}]]")
            results = data[1]
        except json.JSONDecodeError:
            pass
    return results


def startpage(query: str, sxng_locale: str) -> list[str]:
    """Autocomplete from Startpage's Firefox extension.
    Supports the languages specified in lang_map.
    """

    lang_map = {
        'da': 'dansk',
        'de': 'deutsch',
        'en': 'english',
        'es': 'espanol',
        'fr': 'francais',
        'nb': 'norsk',
        'nl': 'nederlands',
        'pl': 'polski',
        'pt': 'portugues',
        'sv': 'svenska',
    }

    base_lang = sxng_locale.split('-')[0]
    lui = lang_map.get(base_lang, 'english')

    url_params = {
        'q': query,
        'format': 'opensearch',
        'segment': 'startpage.defaultffx',
        'lui': lui,
    }
    url = f'https://www.startpage.com/suggestions?{urlencode(url_params)}'

    # Needs user agent, returns a 204 otherwise
    h = {'User-Agent': gen_useragent()}

    resp = get(url, headers=h)
    results: list[str] = []

    if resp.ok:
        try:
            data = resp.json()
            if len(data) >= 2 and isinstance(data[1], list):
                results = data[1]
        except json.JSONDecodeError:
            pass

    return results


def stract(query: str, _sxng_locale: str) -> list[str]:
    # stract autocompleter (beta)
    url = f"https://stract.com/beta/api/autosuggest?q={quote_plus(query)}"
    resp = post(url)
    results: list[str] = []

    if resp.ok:
        results = [html.unescape(suggestion['raw']) for suggestion in resp.json()]

    return results


def swisscows(query: str, _sxng_locale: str) -> list[str]:
    # swisscows autocompleter
    url = 'https://swisscows.ch/api/suggest?{query}&itemsCount=5'
    results: list[str] = json.loads(get(url.format(query=urlencode({'query': query}))).text)
    return results


def qwant(query: str, sxng_locale: str) -> list[str]:
    """Autocomplete from Qwant. Supports Qwant's regions."""
    locale = engines['qwant'].traits.get_region(sxng_locale, 'en_US')
    url = 'https://api.qwant.com/v3/suggest?{query}'
    resp = get(url.format(query=urlencode({'q': query, 'locale': locale, 'version': '2'})))
    results: list[str] = []

    if resp.ok:
        data = resp.json()
        if data['status'] == 'success':
            for item in data['data']['items']:
                results.append(item['value'])

    return results


def wikipedia(query: str, sxng_locale: str) -> list[str]:
    """Autocomplete from Wikipedia. Supports Wikipedia's languages (aka netloc)."""
    eng_traits = engines['wikipedia'].traits
    wiki_lang = eng_traits.get_language(sxng_locale, 'en')
    wiki_netloc: str = eng_traits.custom['wiki_netloc'].get(wiki_lang, 'en.wikipedia.org')  # type: ignore

    args = urlencode(
        {
            'action': 'opensearch',
            'format': 'json',
            'formatversion': '2',
            'search': query,
            'namespace': '0',
            'limit': '10',
        }
    )
    resp = get(f'https://{wiki_netloc}/w/api.php?{args}')
    results: list[str] = []

    if resp.ok:
        data = resp.json()
        if len(data) > 1:
            results = data[1]

    return results


def yandex(query: str, _sxng_locale: str) -> list[str]:
    # yandex autocompleter
    url = "https://suggest.yandex.com/suggest-ff.cgi?{0}"
    resp = json.loads(get(url.format(urlencode(dict(part=query)))).text)
    results: list[str] = []

    if len(resp) > 1:
        results = resp[1]
    return results


backends: dict[str, t.Callable[[str, str], list[str]]] = {
    '360search': qihu360search,
    'baidu': baidu,
    'brave': brave,
    'dbpedia': dbpedia,
    'duckduckgo': duckduckgo,
    'google': google_complete,
    'mwmbl': mwmbl,
    'naver': naver,
    'quark': quark,
    'qwant': qwant,
    'seznam': seznam,
    'sogou': sogou,
    'startpage': startpage,
    'stract': stract,
    'swisscows': swisscows,
    'wikipedia': wikipedia,
    'yandex': yandex,
    'custom': 'custom',
}


def deduplicate_results(results):
    """去除重复的自动补全结果，保持原有顺序"""
    seen = set()
    unique_results = []
    for result in results:
        if result not in seen:
            unique_results.append(result)
            seen.add(result)
    return unique_results


def _get_strategy_params(query_length):
    """根据查询长度选择自动补全策略参数"""
    if query_length <= 2:
        # 极短查询：强调前缀匹配，降低 BM25 权重
        return {
            'prefix_bonus': 2.0,
            'length_penalty_rate': 0.1,
            'exact_match_bonus': 3.0,
            'bm25_weight': 0.3,
        }
    # 修复：移除不必要的 elif，改为 if
    if query_length <= 5:
        # 中等查询：平衡前缀匹配和语义相关性
        return {
            'prefix_bonus': 1.5,
            'length_penalty_rate': 0.05,
            'exact_match_bonus': 2.0,
            'bm25_weight': 0.6,
        }

    # 长查询：依赖 BM25 语义理解能力
    return {
        'prefix_bonus': 1.2,
        'length_penalty_rate': 0.02,
        'exact_match_bonus': 1.5,
        'bm25_weight': 0.8,
    }


def _normalize_bm25_scores(raw_scores):
    """标准化 BM25 分数到 [0,1] 区间"""
    if len(raw_scores) == 0:
        return []

    min_score, max_score = float(np.min(raw_scores)), float(np.max(raw_scores))
    if max_score > min_score:
        return ((raw_scores - min_score) / (max_score - min_score)).tolist()

    return [0.5] * len(raw_scores)


def _calculate_suggestion_score(suggestion, query_lower, bm25_score, params):
    """计算单个建议的综合分数"""
    suggestion_lower = suggestion.lower()

    # 前缀匹配加分：自动补全的核心特性
    prefix_boost = params['prefix_bonus'] if suggestion_lower.startswith(query_lower) else 1.0

    # 完全匹配加分：用户可能已经知道想要的结果
    exact_match_boost = params['exact_match_bonus'] if suggestion_lower == query_lower else 1.0

    # 长度惩罚：自动补全偏好简洁的建议
    length_penalty = 1.0
    if len(suggestion) > len(query_lower) * 3:
        excess_length = len(suggestion) - len(query_lower) * 2
        length_penalty = 1.0 - (excess_length * params['length_penalty_rate'])
        length_penalty = max(0.1, length_penalty)  # 避免过度惩罚

    # 综合计算最终分数
    final_score = (
        (bm25_score * params['bm25_weight'] + (1.0 - params['bm25_weight']))
        * prefix_boost
        * exact_match_boost
        * length_penalty
    )

    # 添加微小随机因子避免相同分数的不稳定排序
    final_score += hash(suggestion) % 1000 * 0.000001

    return final_score


def rerank_results(results_list, query):
    """使用 BM25 算法和 tiktoken 分词对自动补全结果进行重排

    结合 BM25 语义相关性和自动补全特有的前缀匹配、长度偏好等特性，
    根据查询长度动态调整各评分因子的权重。
    """
    # 合并并去重所有后端返回的结果
    corpus = deduplicate_results([result for results in results_list for result in results])

    if len(corpus) < 2:
        return corpus

    try:
        # 使用 tiktoken 进行高质量分词，支持中英文混合
        corpus_tokens = [_tokenize_for_bm25(doc) for doc in corpus]
        query_tokens = _tokenize_for_bm25(query)

        if not query_tokens:
            return corpus

        # 构建 BM25 索引并检索
        retriever = bm25s.BM25()
        retriever.index(corpus_tokens)
        documents, scores = retriever.retrieve([query_tokens], k=len(corpus), return_as='tuple', show_progress=False)

        # 标准化 BM25 分数到 [0,1] 区间
        raw_scores = scores[0]
        normalized_scores = _normalize_bm25_scores(raw_scores)

        if not normalized_scores:
            return corpus

        # 获取策略参数
        query_length = len(query.strip())
        params = _get_strategy_params(query_length)

        # 计算每个建议的综合分数
        final_scores = []
        query_lower = query.lower()

        for idx, doc_index in enumerate(documents[0]):
            if doc_index >= len(corpus):
                continue

            suggestion = corpus[doc_index]
            bm25_score = float(normalized_scores[idx])

            final_score = _calculate_suggestion_score(suggestion, query_lower, bm25_score, params)
            final_scores.append((doc_index, final_score))

        # 按最终分数降序排列
        final_scores.sort(key=lambda x: x[1], reverse=True)

        # 返回重排后的建议列表
        return [corpus[doc_index] for doc_index, _ in final_scores]

    except (ValueError, TypeError, AttributeError, ImportError):
        # 异常情况下返回原始结果
        return corpus


def search_autocomplete(backend_name: str, query: str, sxng_locale: str) -> list[str]:
    if backend_name == 'custom':
        custom_backends = settings.get('search', {}).get('autocomplete_engines', [])
        custom_backends = [backend.strip() for backend in custom_backends if backend.strip() in backends]

        results_list = []
        for backend_key in custom_backends:
            backend = backends.get(backend_key)
            if backend is not None:
                try:
                    results_list.append(backend(query, sxng_locale))
                except (HTTPError, SearxEngineResponseException, ValueError):
                    results_list.append([])
        return rerank_results(results_list, query)

    backend = backends.get(backend_name)
    if backend is None:
        return []

    # 修复：移除不必要的 else，直接执行代码
    try:
        return backend(query, sxng_locale)
    except (HTTPError, SearxEngineResponseException, ValueError):
        return []<|MERGE_RESOLUTION|>--- conflicted
+++ resolved
@@ -1,13 +1,6 @@
 # SPDX-License-Identifier: AGPL-3.0-or-later
-<<<<<<< HEAD
-"""This module implements functions needed for the autocompleter.
-
-"""
+"""This module implements functions needed for the autocompleter."""
 # pylint: disable=use-dict-literal,too-many-locals
-=======
-"""This module implements functions needed for the autocompleter."""
-# pylint: disable=use-dict-literal
->>>>>>> 87bc9777
 
 import json
 import html
